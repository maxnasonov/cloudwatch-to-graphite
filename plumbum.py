# -*- coding: UTF-8 -*-
"""
Usage:
  plumbum <template> <namespace> [region] [options]...

Options:
  template   path to the jinja2 template
  namespace  AWS namespace. Currently supports: elasticache, elb, ec2, rds, asg, sqs
  region     AWS region [default: us-east-1]
  options    key value combinations, they can be tags or any other property

Examples:

  plumbum elb.yaml.j2 elb
  plumbum elb.yaml.j2 elb us-west-2
  plumbum ec2.yaml.j2 ec2 environment=production
  plumbum ec2.yaml.j2 ec2 us-west-2 environment=production

Outputs to stdout.

About Templates:

Templates are used to generate config.yml files based on running resources.
They're written in jinja2, and have these variables available:

  filters    A dictionary of the filters that were passed in
  region     The region the resource is located in
  resources  A list of the resources as boto objects
"""
from __future__ import unicode_literals

import argparse
import sys

import boto
import boto.dynamodb
import boto.ec2
import boto.ec2.elb
import boto.ec2.cloudwatch
import boto.rds
import boto.elasticache
import boto.ec2.autoscale
import boto.kinesis
import boto.sqs
import jinja2
import os.path

__version__ = '0.9.4'

# DEFAULT_NAMESPACE = 'ec2'  # TODO
DEFAULT_REGION = 'us-east-1'


class CliArgsException(Exception):
    pass


def get_property_func(key):
    """
    Get the accessor function for an instance to look for `key`.

    Look for it as an attribute, and if that does not work, look to see if it
    is a tag.
    """
    def get_it(obj):
        try:
            return getattr(obj, key)
        except AttributeError:
            return obj.tags.get(key)
    return get_it


def filter_key(filter_args):
    def filter_instance(instance):
        return all([value == get_property_func(key)(instance)
                    for key, value in filter_args.items()])
    return filter_instance


def lookup(instances, filter_by=None):
    if filter_by is not None:
        return list(filter(filter_key(filter_by), instances))
    return instances


def interpret_options(args=sys.argv[1:]):

    parser = argparse.ArgumentParser()
    parser.add_argument('--version', action='version', version=__version__)
    parser.add_argument("-r", "--region", help="AWS region", default=DEFAULT_REGION)
    parser.add_argument("-f", "--filter", action='append', default=[],
                        help="filter to apply to AWS objects in key=value form, can be used multiple times")
    parser.add_argument('--token', action='append', help='a key=value pair to use when populating templates')
    parser.add_argument("template", type=str, help="the template to interpret")
    parser.add_argument("namespace", type=str, help="AWS namespace")

    args = parser.parse_args(args=args)

    # filters are passed in as list of key=values pairs, we need a dictionary to pass to lookup()
    filters = dict()
    for filter in args.filter:
        (key, value) = filter.split('=')
        filters[key] = value

    # Support 'ec2' (human friendly) and 'AWS/EC2' (how CloudWatch natively calls these things)
    if args.namespace is not None:  # Just making test pass, argparse will catch this missing.
        namespace = args.namespace.rsplit('/', 2)[-1].lower()
    else:
        namespace = None
<<<<<<< HEAD
    return args.template, namespace, args.region, filters, args.token


def list_billing(region, filter_by_kwargs):
    """List available billing metrics"""
    conn = boto.ec2.cloudwatch.connect_to_region(region)
    metrics = conn.list_metrics(metric_name='EstimatedCharges')
    # Filtering is based on metric Dimensions.  Only really valuable one is
    # ServiceName.
    if filter_by_kwargs:
        filter_key = filter_by_kwargs.keys()[0]
        filter_value = filter_by_kwargs.values()[0]
        if filter_value:
            filtered_metrics = [x for x in metrics if x.dimensions.get(filter_key) and x.dimensions.get(filter_key)[0] == filter_value]
        else:
            # ServiceName=''
            filtered_metrics = [x for x in metrics if not x.dimensions.get(filter_key)]
    else:
        filtered_metrics = metrics
    return filtered_metrics
=======
    return args.template, namespace, args.region, args.filter, args.token
>>>>>>> 114ba383


def list_billing(region, filter_by_kwargs):
    """List available billing metrics"""
    conn = boto.ec2.cloudwatch.connect_to_region(region)
    metrics = conn.list_metrics(metric_name='EstimatedCharges')
    # Filtering is based on metric Dimensions.  Only really valuable one is
    # ServiceName.
    if filter_by_kwargs:
        filter_key = filter_by_kwargs.keys()[0]
        filter_value = filter_by_kwargs.values()[0]
        if filter_value:
            filtered_metrics = [x for x in metrics if x.dimensions.get(filter_key) and x.dimensions.get(filter_key)[0] == filter_value]
        else:
            # ServiceName=''
            filtered_metrics = [x for x in metrics if not x.dimensions.get(filter_key)]
    else:
        filtered_metrics = metrics
    return filtered_metrics


def list_ec2(region, filter_by_kwargs):
    """List running ec2 instances."""
    conn = boto.ec2.connect_to_region(region)
    instances = conn.get_only_instances()
    return lookup(instances, filter_by=filter_by_kwargs)


def list_elb(region, filter_by_kwargs):
    """List all load balancers."""
    conn = boto.ec2.elb.connect_to_region(region)
    instances = conn.get_all_load_balancers()
    return lookup(instances, filter_by=filter_by_kwargs)


def list_rds(region, filter_by_kwargs):
    """List all RDS thingys."""
    conn = boto.rds.connect_to_region(region)
    instances = conn.get_all_dbinstances()
    return lookup(instances, filter_by=filter_by_kwargs)


def list_elasticache(region, filter_by_kwargs):
    """List all ElastiCache Clusters."""
    conn = boto.elasticache.connect_to_region(region)
    req = conn.describe_cache_clusters()
    data = req["DescribeCacheClustersResponse"]["DescribeCacheClustersResult"]["CacheClusters"]
    if filter_by_kwargs:
        clusters = [x['CacheClusterId'] for x in data if x[filter_by_kwargs.keys()[0]] == filter_by_kwargs.values()[0]]
    else:
        clusters = [x['CacheClusterId'] for x in data]
    return clusters


def list_autoscaling_group(region, filter_by_kwargs):
    """List all Auto Scaling Groups."""
    conn = boto.ec2.autoscale.connect_to_region(region)
    groups = conn.get_all_groups()
    return lookup(groups, filter_by=filter_by_kwargs)


def list_sqs(region, filter_by_kwargs):
    """List all SQS Queues."""
    conn = boto.sqs.connect_to_region(region)
    queues = conn.get_all_queues()
    return lookup(queues, filter_by=filter_by_kwargs)


def list_kinesis_applications(region, filter_by_kwargs):
    """List all the kinesis applications along with the shards for each stream"""
    conn = boto.kinesis.connect_to_region(region)
    streams = conn.list_streams()['StreamNames']
    kinesis_streams = {}
    for stream_name in streams:
        shard_ids = []
        shards = conn.describe_stream(stream_name)['StreamDescription']['Shards']
        for shard in shards:
            shard_ids.append(shard['ShardId'])
        kinesis_streams[stream_name] = shard_ids
    return kinesis_streams


def list_dynamodb(region, filter_by_kwargs):
    """List all DynamoDB tables."""
    conn = boto.dynamodb.connect_to_region(region)
    tables = conn.list_tables()
    return lookup(tables, filter_by=filter_by_kwargs)


list_resources = {
    'ec2': list_ec2,
    'elb': list_elb,
    'rds': list_rds,
    'elasticache': list_elasticache,
    'asg': list_autoscaling_group,
    'sqs': list_sqs,
    'kinesisapp': list_kinesis_applications,
    'dynamodb': list_dynamodb,
    'billing': list_billing
}


def main():

    template, namespace, region, filters, tokens = interpret_options()

    # get the template first so this can fail before making a network request
    fs_path = os.path.abspath(os.path.dirname(template))
    loader = jinja2.FileSystemLoader(fs_path)
    jinja2_env = jinja2.Environment(loader=loader)
    template = jinja2_env.get_template(os.path.basename(template))

    # insure a valid region is set
    if region not in [r.name for r in boto.ec2.regions()]:
        raise ValueError("Invalid region:{0}".format(region))

    # should I be using ARNs?
    try:
        resources = list_resources[namespace](region, filters)
    except KeyError:
        print('ERROR: AWS namespace "{}" not supported or does not exist'
              .format(namespace))
        sys.exit(1)

    # base tokens
    template_tokens = {
        'filters': filters,
        'region': region,  # Use for Auth config section if needed
        'resources': resources,
    }
    # add tokens passed as cli args:
    if tokens is not None:
        for token_pair in tokens:
            if token_pair.count('=') != 1:
                raise CliArgsException("token pair '{0}' invalid, must contain exactly one '=' character.".format(token_pair))
            (key, value) = token_pair.split('=')
            template_tokens[key] = value

    print(template.render(template_tokens))


if __name__ == '__main__':
    main()<|MERGE_RESOLUTION|>--- conflicted
+++ resolved
@@ -107,7 +107,6 @@
         namespace = args.namespace.rsplit('/', 2)[-1].lower()
     else:
         namespace = None
-<<<<<<< HEAD
     return args.template, namespace, args.region, filters, args.token
 
 
@@ -128,28 +127,6 @@
     else:
         filtered_metrics = metrics
     return filtered_metrics
-=======
-    return args.template, namespace, args.region, args.filter, args.token
->>>>>>> 114ba383
-
-
-def list_billing(region, filter_by_kwargs):
-    """List available billing metrics"""
-    conn = boto.ec2.cloudwatch.connect_to_region(region)
-    metrics = conn.list_metrics(metric_name='EstimatedCharges')
-    # Filtering is based on metric Dimensions.  Only really valuable one is
-    # ServiceName.
-    if filter_by_kwargs:
-        filter_key = filter_by_kwargs.keys()[0]
-        filter_value = filter_by_kwargs.values()[0]
-        if filter_value:
-            filtered_metrics = [x for x in metrics if x.dimensions.get(filter_key) and x.dimensions.get(filter_key)[0] == filter_value]
-        else:
-            # ServiceName=''
-            filtered_metrics = [x for x in metrics if not x.dimensions.get(filter_key)]
-    else:
-        filtered_metrics = metrics
-    return filtered_metrics
 
 
 def list_ec2(region, filter_by_kwargs):
