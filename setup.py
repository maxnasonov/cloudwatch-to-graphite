--- conflicted
+++ resolved
@@ -4,11 +4,7 @@
 setup(
     name='cloudwatch-to-graphite',
     description='Helper for pushing AWS CloudWatch metrics to Graphite',
-<<<<<<< HEAD
-    version='0.8.2',
-=======
     version='0.9.0',
->>>>>>> dbbcda1d
     author='Chris Chang',
     author_email='c@crccheck.com',
     url='https://github.com/crccheck/cloudwatch-to-graphite',
